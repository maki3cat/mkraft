--- conflicted
+++ resolved
@@ -15,12 +15,7 @@
 )
 
 func main() {
-<<<<<<< HEAD
-=======
 
-	// basics
-
->>>>>>> d77c2cf7
 	// config
 	path := "./config/base.yaml"
 	pathInArgs := flag.String("c", "", "the path of the config file")
